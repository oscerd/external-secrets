--- conflicted
+++ resolved
@@ -126,18 +126,6 @@
 		cloudSecretName: string(p12Cert),
 	}
 
-<<<<<<< HEAD
-		tc.ExternalSecret.Spec.Data = []esv1alpha1.ExternalSecretData{
-			{
-				SecretKey: "mysecret",
-				RemoteRef: esv1alpha1.ExternalSecretDataRemoteRef{
-					Extract: esv1alpha1.ExternalSecretExtract{
-						Key: cloudSecretName,
-					},
-				},
-			},
-		}
-=======
 	tc.ExpectedSecret = &v1.Secret{
 		Type: v1.SecretTypeTLS,
 		Data: map[string][]byte{
@@ -145,13 +133,14 @@
 			"tls.key": []byte(privkeyPEM),
 		},
 	}
->>>>>>> 00465514
 
 	tc.ExternalSecret.Spec.Data = []esv1alpha1.ExternalSecretData{
 		{
 			SecretKey: "mysecret",
 			RemoteRef: esv1alpha1.ExternalSecretDataRemoteRef{
-				Key: cloudSecretName,
+				Extract: esv1alpha1.ExternalSecretExtract{
+					Key: cloudSecretName,
+				},
 			},
 		},
 	}
