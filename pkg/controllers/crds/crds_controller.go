/*
Licensed under the Apache License, Version 2.0 (the "License");
you may not use this file except in compliance with the License.
You may obtain a copy of the License at

    http://www.apache.org/licenses/LICENSE-2.0

Unless required by applicable law or agreed to in writing, software
distributed under the License is distributed on an "AS IS" BASIS,
WITHOUT WARRANTIES OR CONDITIONS OF ANY KIND, either express or implied.
See the License for the specific language governing permissions and
limitations under the License.
*/

package crds

import (
	"bytes"
	"context"
	"crypto/rand"
	"crypto/rsa"
	"crypto/tls"
	"crypto/x509"
	"crypto/x509/pkix"
	"encoding/pem"
	"errors"
	"fmt"
	"math/big"
	"net/http"
	"os"
	"path/filepath"
	"sync"
	"time"

	"github.com/go-logr/logr"
	corev1 "k8s.io/api/core/v1"
	apiext "k8s.io/apiextensions-apiserver/pkg/apis/apiextensions/v1"
	"k8s.io/apimachinery/pkg/runtime"
	"k8s.io/apimachinery/pkg/types"
	"k8s.io/client-go/tools/record"
	ctrl "sigs.k8s.io/controller-runtime"
	"sigs.k8s.io/controller-runtime/pkg/client"
	"sigs.k8s.io/controller-runtime/pkg/controller"
)

const (
	certName             = "tls.crt"
	keyName              = "tls.key"
	caCertName           = "ca.crt"
	caKeyName            = "ca.key"
	certValidityDuration = 10 * 365 * 24 * time.Hour
	LookaheadInterval    = 90 * 24 * time.Hour

	errResNotReady       = "resource not ready: %s"
	errSubsetsNotReady   = "subsets not ready"
	errAddressesNotReady = "addresses not ready"
)

type Reconciler struct {
	client.Client
	Log               logr.Logger
	Scheme            *runtime.Scheme
	recorder          record.EventRecorder
	SvcName           string
	SvcNamespace      string
	SecretName        string
	SecretNamespace   string
	CrdResources      []string
	dnsName           string
	CAName            string
	CAOrganization    string
	RequeueInterval   time.Duration
	EnableCertRenewal bool
	// the controller is ready when all crds are injected
	// and the controller is elected as leader
	leaderChan       <-chan struct{}
	leaderElected    bool
	readyStatusMapMu *sync.Mutex
	readyStatusMap   map[string]bool
}

<<<<<<< HEAD
func New(k8sClient client.Client, scheme *runtime.Scheme, logger logr.Logger,
	interval time.Duration, enableCertRenewal bool,
	svcName, svcNamespace, secretName, secretNamespace string, resources []string) *Reconciler {
	return &Reconciler{
		Client:            k8sClient,
		Log:               logger,
		Scheme:            scheme,
		SvcName:           svcName,
		SvcNamespace:      svcNamespace,
		SecretName:        secretName,
		SecretNamespace:   secretNamespace,
		RequeueInterval:   interval,
		EnableCertRenewal: enableCertRenewal,
		CrdResources:      resources,
		CAName:            "external-secrets",
		CAOrganization:    "external-secrets",
		rdyMu:             &sync.Mutex{},
		readyStatusMap:    map[string]bool{},
=======
func New(k8sClient client.Client, scheme *runtime.Scheme, leaderChan <-chan struct{}, logger logr.Logger,
	interval time.Duration, svcName, svcNamespace, secretName, secretNamespace string, resources []string) *Reconciler {
	return &Reconciler{
		Client:           k8sClient,
		Log:              logger,
		Scheme:           scheme,
		SvcName:          svcName,
		SvcNamespace:     svcNamespace,
		SecretName:       secretName,
		SecretNamespace:  secretNamespace,
		RequeueInterval:  interval,
		CrdResources:     resources,
		CAName:           "external-secrets",
		CAOrganization:   "external-secrets",
		leaderChan:       leaderChan,
		readyStatusMapMu: &sync.Mutex{},
		readyStatusMap:   map[string]bool{},
>>>>>>> 6458048c
	}
}

type CertInfo struct {
	CertDir  string
	CertName string
	KeyName  string
	CAName   string
}

func contains(s []string, e string) bool {
	for _, a := range s {
		if a == e {
			return true
		}
	}
	return false
}

func (r *Reconciler) Reconcile(ctx context.Context, req ctrl.Request) (ctrl.Result, error) {
	log := r.Log.WithValues("CustomResourceDefinition", req.NamespacedName)
	if contains(r.CrdResources, req.NamespacedName.Name) {
		err := r.updateCRD(ctx, req)
		if err != nil {
			log.Error(err, "failed to inject conversion webhook")
			r.readyStatusMapMu.Lock()
			r.readyStatusMap[req.NamespacedName.Name] = false
			r.readyStatusMapMu.Unlock()
			return ctrl.Result{}, err
		}
		r.readyStatusMapMu.Lock()
		r.readyStatusMap[req.NamespacedName.Name] = true
		r.readyStatusMapMu.Unlock()
	}
	return ctrl.Result{RequeueAfter: r.RequeueInterval}, nil
}

// ReadyCheck reviews if all webhook configs have been injected into the CRDs
// and if the referenced webhook service is ready.
func (r *Reconciler) ReadyCheck(_ *http.Request) error {
	// skip readiness check if we're not leader
	// as we depend on caches and being able to reconcile Webhooks
	if !r.leaderElected {
		select {
		case <-r.leaderChan:
			r.leaderElected = true
		default:
			return nil
		}
	}
	if err := r.checkCRDs(); err != nil {
		return err
	}
	return r.checkEndpoints()
}

func (r Reconciler) checkCRDs() error {
	for _, res := range r.CrdResources {
		r.readyStatusMapMu.Lock()
		rdy := r.readyStatusMap[res]
		r.readyStatusMapMu.Unlock()
		if !rdy {
			return fmt.Errorf(errResNotReady, res)
		}
	}
	return nil
}

func (r Reconciler) checkEndpoints() error {
	var eps corev1.Endpoints
	err := r.Get(context.TODO(), types.NamespacedName{
		Name:      r.SvcName,
		Namespace: r.SvcNamespace,
	}, &eps)
	if err != nil {
		return err
	}
	if len(eps.Subsets) == 0 {
		return fmt.Errorf(errSubsetsNotReady)
	}
	if len(eps.Subsets[0].Addresses) == 0 {
		return fmt.Errorf(errAddressesNotReady)
	}
	return nil
}

func (r *Reconciler) SetupWithManager(mgr ctrl.Manager, opts controller.Options) error {
	r.recorder = mgr.GetEventRecorderFor("custom-resource-definition")
	return ctrl.NewControllerManagedBy(mgr).
		WithOptions(opts).
		For(&apiext.CustomResourceDefinition{}).
		Complete(r)
}

func (r *Reconciler) updateCRD(ctx context.Context, req ctrl.Request) error {
	secret := corev1.Secret{}
	secretName := types.NamespacedName{
		Name:      r.SecretName,
		Namespace: r.SecretNamespace,
	}
	err := r.Get(context.Background(), secretName, &secret)
	if err != nil {
		return err
	}
	var updatedResource apiext.CustomResourceDefinition
	if err := r.Get(ctx, req.NamespacedName, &updatedResource); err != nil {
		return err
	}
	svc := types.NamespacedName{
		Name:      r.SvcName,
		Namespace: r.SvcNamespace,
	}
	if err := injectService(&updatedResource, svc); err != nil {
		return err
	}
	r.dnsName = fmt.Sprintf("%v.%v.svc", r.SvcName, r.SvcNamespace)
	refreshedCert := false
	if r.EnableCertRenewal {
		refreshedCert, err = r.refreshCertIfNeeded(&secret)
		if err != nil {
			return err
		}
	}
	// Injects the certificates if they were refreshed or changed
	if refreshedCert || !r.EnableCertRenewal {
		artifacts, err := buildArtifactsFromSecret(&secret)
		if err != nil {
			return err
		}
		// Only injects if artifacts.CertPEM changed
		if _, err := injectCert(&updatedResource, artifacts.CertPEM); err != nil {
			return err
		}
	}
	return r.Update(ctx, &updatedResource)
}

func injectService(crd *apiext.CustomResourceDefinition, svc types.NamespacedName) error {
	if crd.Spec.Conversion == nil ||
		crd.Spec.Conversion.Webhook == nil ||
		crd.Spec.Conversion.Webhook.ClientConfig == nil ||
		crd.Spec.Conversion.Webhook.ClientConfig.Service == nil {
		return fmt.Errorf("unexpected crd conversion webhook config")
	}
	crd.Spec.Conversion.Webhook.ClientConfig.Service.Namespace = svc.Namespace
	crd.Spec.Conversion.Webhook.ClientConfig.Service.Name = svc.Name
	return nil
}

func injectCert(crd *apiext.CustomResourceDefinition, certPem []byte) (bool, error) {
	if crd.Spec.Conversion == nil ||
		crd.Spec.Conversion.Webhook == nil ||
		crd.Spec.Conversion.Webhook.ClientConfig == nil {
		return false, fmt.Errorf("unexpected crd conversion webhook config")
	}
	if bytes.Equal(crd.Spec.Conversion.Webhook.ClientConfig.CABundle, certPem) {
		// CABundle unchanged
		return false, nil
	}
	crd.Spec.Conversion.Webhook.ClientConfig.CABundle = certPem
	return true, nil
}

type KeyPairArtifacts struct {
	Cert    *x509.Certificate
	Key     *rsa.PrivateKey
	CertPEM []byte
	KeyPEM  []byte
}

func populateSecret(cert, key []byte, caArtifacts *KeyPairArtifacts, secret *corev1.Secret) {
	if secret.Data == nil {
		secret.Data = make(map[string][]byte)
	}
	secret.Data[caCertName] = caArtifacts.CertPEM
	secret.Data[caKeyName] = caArtifacts.KeyPEM
	secret.Data[certName] = cert
	secret.Data[keyName] = key
}

func ValidCert(caCert, cert, key []byte, dnsName string, at time.Time) (bool, error) {
	if len(caCert) == 0 || len(cert) == 0 || len(key) == 0 {
		return false, errors.New("empty cert")
	}

	pool := x509.NewCertPool()
	caDer, _ := pem.Decode(caCert)
	if caDer == nil {
		return false, errors.New("bad CA cert")
	}
	cac, err := x509.ParseCertificate(caDer.Bytes)
	if err != nil {
		return false, err
	}
	pool.AddCert(cac)

	_, err = tls.X509KeyPair(cert, key)
	if err != nil {
		return false, err
	}

	b, _ := pem.Decode(cert)
	if b == nil {
		return false, err
	}

	crt, err := x509.ParseCertificate(b.Bytes)
	if err != nil {
		return false, err
	}
	_, err = crt.Verify(x509.VerifyOptions{
		DNSName:     dnsName,
		Roots:       pool,
		CurrentTime: at,
	})
	if err != nil {
		return false, err
	}
	return true, nil
}

func lookaheadTime() time.Time {
	return time.Now().Add(LookaheadInterval)
}

func (r *Reconciler) validServerCert(caCert, cert, key []byte) bool {
	valid, err := ValidCert(caCert, cert, key, r.dnsName, lookaheadTime())
	if err != nil {
		return false
	}
	return valid
}

func (r *Reconciler) validCACert(cert, key []byte) bool {
	valid, err := ValidCert(cert, cert, key, r.CAName, lookaheadTime())
	if err != nil {
		return false
	}
	return valid
}

func (r *Reconciler) refreshCertIfNeeded(secret *corev1.Secret) (bool, error) {
	if secret.Data == nil || !r.validCACert(secret.Data[caCertName], secret.Data[caKeyName]) {
		if err := r.refreshCerts(true, secret); err != nil {
			return false, err
		}
		return true, nil
	}
	if !r.validServerCert(secret.Data[caCertName], secret.Data[certName], secret.Data[keyName]) {
		if err := r.refreshCerts(false, secret); err != nil {
			return false, err
		}
		return true, nil
	}
	return true, nil
}

func (r *Reconciler) refreshCerts(refreshCA bool, secret *corev1.Secret) error {
	var caArtifacts *KeyPairArtifacts
	now := time.Now()
	begin := now.Add(-1 * time.Hour)
	end := now.Add(certValidityDuration)
	if refreshCA {
		var err error
		caArtifacts, err = r.CreateCACert(begin, end)
		if err != nil {
			return err
		}
	} else {
		var err error
		caArtifacts, err = buildArtifactsFromSecret(secret)
		if err != nil {
			return err
		}
	}
	cert, key, err := r.CreateCertPEM(caArtifacts, begin, end)
	if err != nil {
		return err
	}
	return r.writeSecret(cert, key, caArtifacts, secret)
}

func buildArtifactsFromSecret(secret *corev1.Secret) (*KeyPairArtifacts, error) {
	caPem, ok := secret.Data[caCertName]
	if !ok {
		return nil, fmt.Errorf("cert secret is not well-formed, missing %s", caCertName)
	}
	keyPem, ok := secret.Data[caKeyName]
	if !ok {
		return nil, fmt.Errorf("cert secret is not well-formed, missing %s", caKeyName)
	}
	caDer, _ := pem.Decode(caPem)
	if caDer == nil {
		return nil, errors.New("bad CA cert")
	}
	caCert, err := x509.ParseCertificate(caDer.Bytes)
	if err != nil {
		return nil, err
	}
	keyDer, _ := pem.Decode(keyPem)
	if keyDer == nil {
		return nil, err
	}
	key, err := x509.ParsePKCS1PrivateKey(keyDer.Bytes)
	if err != nil {
		return nil, err
	}
	return &KeyPairArtifacts{
		Cert:    caCert,
		CertPEM: caPem,
		KeyPEM:  keyPem,
		Key:     key,
	}, nil
}

func (r *Reconciler) CreateCACert(begin, end time.Time) (*KeyPairArtifacts, error) {
	templ := &x509.Certificate{
		SerialNumber: big.NewInt(0),
		Subject: pkix.Name{
			CommonName:   r.CAName,
			Organization: []string{r.CAOrganization},
		},
		DNSNames: []string{
			r.CAName,
		},
		NotBefore:             begin,
		NotAfter:              end,
		KeyUsage:              x509.KeyUsageDigitalSignature | x509.KeyUsageKeyEncipherment | x509.KeyUsageCertSign,
		BasicConstraintsValid: true,
		IsCA:                  true,
	}
	key, err := rsa.GenerateKey(rand.Reader, 2048)
	if err != nil {
		return nil, err
	}
	der, err := x509.CreateCertificate(rand.Reader, templ, templ, key.Public(), key)
	if err != nil {
		return nil, err
	}
	certPEM, keyPEM, err := pemEncode(der, key)
	if err != nil {
		return nil, err
	}
	cert, err := x509.ParseCertificate(der)
	if err != nil {
		return nil, err
	}

	return &KeyPairArtifacts{Cert: cert, Key: key, CertPEM: certPEM, KeyPEM: keyPEM}, nil
}

func (r *Reconciler) CreateCertPEM(ca *KeyPairArtifacts, begin, end time.Time) ([]byte, []byte, error) {
	templ := &x509.Certificate{
		SerialNumber: big.NewInt(1),
		Subject: pkix.Name{
			CommonName: r.dnsName,
		},
		DNSNames: []string{
			r.dnsName,
		},
		NotBefore:             begin,
		NotAfter:              end,
		KeyUsage:              x509.KeyUsageDigitalSignature | x509.KeyUsageKeyEncipherment,
		ExtKeyUsage:           []x509.ExtKeyUsage{x509.ExtKeyUsageServerAuth},
		BasicConstraintsValid: true,
	}
	key, err := rsa.GenerateKey(rand.Reader, 2048)
	if err != nil {
		return nil, nil, err
	}
	der, err := x509.CreateCertificate(rand.Reader, templ, ca.Cert, key.Public(), ca.Key)
	if err != nil {
		return nil, nil, err
	}
	certPEM, keyPEM, err := pemEncode(der, key)
	if err != nil {
		return nil, nil, err
	}
	return certPEM, keyPEM, nil
}

func pemEncode(certificateDER []byte, key *rsa.PrivateKey) ([]byte, []byte, error) {
	certBuf := &bytes.Buffer{}
	if err := pem.Encode(certBuf, &pem.Block{Type: "CERTIFICATE", Bytes: certificateDER}); err != nil {
		return nil, nil, err
	}
	keyBuf := &bytes.Buffer{}
	if err := pem.Encode(keyBuf, &pem.Block{Type: "RSA PRIVATE KEY", Bytes: x509.MarshalPKCS1PrivateKey(key)}); err != nil {
		return nil, nil, err
	}
	return certBuf.Bytes(), keyBuf.Bytes(), nil
}

func (r *Reconciler) writeSecret(cert, key []byte, caArtifacts *KeyPairArtifacts, secret *corev1.Secret) error {
	populateSecret(cert, key, caArtifacts, secret)
	return r.Update(context.Background(), secret)
}

// CheckCerts verifies that certificates exist in a given fs location
// and if they're valid.
func CheckCerts(c CertInfo, dnsName string, at time.Time) error {
	certFile := filepath.Join(c.CertDir, c.CertName)
	_, err := os.Stat(certFile)
	if err != nil {
		return err
	}
	ca, err := os.ReadFile(filepath.Join(c.CertDir, c.CAName))
	if err != nil {
		return err
	}
	cert, err := os.ReadFile(filepath.Join(c.CertDir, c.CertName))
	if err != nil {
		return err
	}
	key, err := os.ReadFile(filepath.Join(c.CertDir, c.KeyName))
	if err != nil {
		return err
	}
	ok, err := ValidCert(ca, cert, key, dnsName, at)
	if err != nil {
		return err
	}
	if !ok {
		return errors.New("certificate is not valid")
	}
	return nil
}<|MERGE_RESOLUTION|>--- conflicted
+++ resolved
@@ -79,8 +79,7 @@
 	readyStatusMap   map[string]bool
 }
 
-<<<<<<< HEAD
-func New(k8sClient client.Client, scheme *runtime.Scheme, logger logr.Logger,
+func New(k8sClient client.Client, scheme *runtime.Scheme, leaderChan <-chan struct{}, logger logr.Logger,
 	interval time.Duration, enableCertRenewal bool,
 	svcName, svcNamespace, secretName, secretNamespace string, resources []string) *Reconciler {
 	return &Reconciler{
@@ -96,27 +95,9 @@
 		CrdResources:      resources,
 		CAName:            "external-secrets",
 		CAOrganization:    "external-secrets",
-		rdyMu:             &sync.Mutex{},
+		leaderChan:        leaderChan,
+		readyStatusMapMu:  &sync.Mutex{},
 		readyStatusMap:    map[string]bool{},
-=======
-func New(k8sClient client.Client, scheme *runtime.Scheme, leaderChan <-chan struct{}, logger logr.Logger,
-	interval time.Duration, svcName, svcNamespace, secretName, secretNamespace string, resources []string) *Reconciler {
-	return &Reconciler{
-		Client:           k8sClient,
-		Log:              logger,
-		Scheme:           scheme,
-		SvcName:          svcName,
-		SvcNamespace:     svcNamespace,
-		SecretName:       secretName,
-		SecretNamespace:  secretNamespace,
-		RequeueInterval:  interval,
-		CrdResources:     resources,
-		CAName:           "external-secrets",
-		CAOrganization:   "external-secrets",
-		leaderChan:       leaderChan,
-		readyStatusMapMu: &sync.Mutex{},
-		readyStatusMap:   map[string]bool{},
->>>>>>> 6458048c
 	}
 }
 
