/*
Licensed under the Apache License, Version 2.0 (the "License");
you may not use this file except in compliance with the License.
You may obtain a copy of the License at

	http://www.apache.org/licenses/LICENSE-2.0

Unless required by applicable law or agreed to in writing, software
distributed under the License is distributed on an "AS IS" BASIS,
WITHOUT WARRANTIES OR CONDITIONS OF ANY KIND, either express or implied.
See the License for the specific language governing permissions and
limitations under the License.
*/

package akeyless

import (
<<<<<<< HEAD
=======
	"errors"
	"fmt"
>>>>>>> 21f1dca8
	"io"
	"net/http"
	"net/url"
	"strings"
	"time"
)

const (
	errNilStore                     = "found nil store"
	errMissingStoreSpec             = "store is missing spec"
	errMissingProvider              = "storeSpec is missing provider"
	errInvalidProvider              = "invalid provider spec. Missing Akeyless field in store %s"
	errJSONSecretUnmarshal          = "unable to unmarshal secret: %w"
	errUninitalizedAkeylessProvider = "provider akeyless is not initialized"
	errInvalidAkeylessURL           = "invalid akeyless GW API URL"
	errInvalidAkeylessAccessIDName  = "missing akeyless accessID name"
	errInvalidAkeylessAccessIDKey   = "missing akeyless accessID key"
	errGetKubeSecret                = "cannot get Kubernetes secret %q: %w"
	errSecretKeyFmt                 = "cannot find secret data for key: %q"
	errGetKubeSA                    = "cannot get Kubernetes service account %q: %w"
	errGetKubeSASecrets             = "cannot find secrets bound to service account: %q"
	errGetKubeSANoToken             = "cannot find token in secrets bound to service account: %q"
	errGetKubeSATokenRequest        = "cannot request Kubernetes service account token for service account %q: %w"
	errInvalidKubeSA                = "invalid Auth.Kubernetes.ServiceAccountRef: %w"
)

<<<<<<< HEAD
=======
// GetAKeylessProvider does the necessary nil checks and returns the akeyless provider or an error.
func GetAKeylessProvider(store esv1beta1.GenericStore) (*esv1beta1.AkeylessProvider, error) {
	if store == nil {
		return nil, errors.New(errNilStore)
	}
	spc := store.GetSpec()
	if spc == nil {
		return nil, errors.New(errMissingStoreSpec)
	}
	if spc.Provider == nil {
		return nil, errors.New(errMissingStoreSpec)
	}
	prov := spc.Provider.Akeyless
	if prov == nil {
		return nil, fmt.Errorf(errInvalidProvider, store.GetObjectMeta().String())
	}
	return prov, nil
}

>>>>>>> 21f1dca8
func getV2Url(path string) string {
	// add check if not v2
	rebody := sendReq(path)
	if strings.Contains(rebody, "unknown command") {
		return path
	}

	if strings.HasSuffix(path, "/v2") {
		return path
	}
	url, err := url.Parse(path)
	if err != nil {
		return path
	}
	if strings.HasSuffix(url.Host, "/v2") {
		return path
	}
	url.Host += "/v2"
	p := url.Scheme + "://" + url.Host
	if url.Port() != "" {
		p = p + ":" + url.Port()
	}

	return p
}

func sendReq(url string) string {
	req, err := http.NewRequest("POST", url, http.NoBody)
	if err != nil {
		return ""
	}
	req.Header.Set("Content-Type", "application/json")

	client := &http.Client{
		Timeout: 10 * time.Second,
	}
	resp, err := client.Do(req)
	if err != nil {
		return ""
	}
	defer resp.Body.Close()

	body, _ := io.ReadAll(resp.Body)
	return string(body)
}<|MERGE_RESOLUTION|>--- conflicted
+++ resolved
@@ -15,16 +15,15 @@
 package akeyless
 
 import (
-<<<<<<< HEAD
-=======
 	"errors"
 	"fmt"
->>>>>>> 21f1dca8
 	"io"
 	"net/http"
 	"net/url"
 	"strings"
 	"time"
+
+	esv1beta1 "github.com/external-secrets/external-secrets/apis/externalsecrets/v1beta1"
 )
 
 const (
@@ -46,8 +45,6 @@
 	errInvalidKubeSA                = "invalid Auth.Kubernetes.ServiceAccountRef: %w"
 )
 
-<<<<<<< HEAD
-=======
 // GetAKeylessProvider does the necessary nil checks and returns the akeyless provider or an error.
 func GetAKeylessProvider(store esv1beta1.GenericStore) (*esv1beta1.AkeylessProvider, error) {
 	if store == nil {
@@ -67,7 +64,6 @@
 	return prov, nil
 }
 
->>>>>>> 21f1dca8
 func getV2Url(path string) string {
 	// add check if not v2
 	rebody := sendReq(path)
