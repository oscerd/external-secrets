/*
Licensed under the Apache License, Version 2.0 (the "License");
you may not use this file except in compliance with the License.
You may obtain a copy of the License at

    http://www.apache.org/licenses/LICENSE-2.0

Unless required by applicable law or agreed to in writing, software
distributed under the License is distributed on an "AS IS" BASIS,
WITHOUT WARRANTIES OR CONDITIONS OF ANY KIND, either express or implied.
See the License for the specific language governing permissions and
limitations under the License.
*/

package fake

import (
	"fmt"

	"github.com/aws/aws-sdk-go/aws"
	"github.com/aws/aws-sdk-go/aws/request"
	awssm "github.com/aws/aws-sdk-go/service/secretsmanager"
	"github.com/google/go-cmp/cmp"
)

// Client implements the aws secretsmanager interface.
type Client struct {
	ExecutionCounter int
	valFn            map[string]func(*awssm.GetSecretValueInput) (*awssm.GetSecretValueOutput, error)
}

// NewClient init a new fake client.
func NewClient() *Client {
	return &Client{
		valFn: make(map[string]func(*awssm.GetSecretValueInput) (*awssm.GetSecretValueOutput, error)),
	}
}

func (sm *Client) CreateSecretWithContext(aws.Context, *awssm.CreateSecretInput, ...request.Option) (*awssm.CreateSecretOutput, error) {
	value := "I'm a key"
<<<<<<< HEAD
	output := awssm.CreateSecretOutput {
=======
	output := awssm.CreateSecretOutput{
>>>>>>> 3428e619
		Name: &value,
	}
	return &output, nil
}

func (sm *Client) GetSecretValue(in *awssm.GetSecretValueInput) (*awssm.GetSecretValueOutput, error) {
	sm.ExecutionCounter++
	if entry, found := sm.valFn[sm.cacheKeyForInput(in)]; found {
		return entry(in)
	}
	return nil, fmt.Errorf("test case not found")
}

func (sm *Client) ListSecrets(*awssm.ListSecretsInput) (*awssm.ListSecretsOutput, error) {
	return nil, nil
}

func (sm *Client) cacheKeyForInput(in *awssm.GetSecretValueInput) string {
	var secretID, versionID string
	if in.SecretId != nil {
		secretID = *in.SecretId
	}
	if in.VersionId != nil {
		versionID = *in.VersionId
	}
	return fmt.Sprintf("%s#%s", secretID, versionID)
}

func (sm *Client) WithValue(in *awssm.GetSecretValueInput, val *awssm.GetSecretValueOutput, err error) {
	sm.valFn[sm.cacheKeyForInput(in)] = func(paramIn *awssm.GetSecretValueInput) (*awssm.GetSecretValueOutput, error) {
		if !cmp.Equal(paramIn, in) {
			return nil, fmt.Errorf("unexpected test argument")
		}
		return val, err
	}
}<|MERGE_RESOLUTION|>--- conflicted
+++ resolved
@@ -38,11 +38,7 @@
 
 func (sm *Client) CreateSecretWithContext(aws.Context, *awssm.CreateSecretInput, ...request.Option) (*awssm.CreateSecretOutput, error) {
 	value := "I'm a key"
-<<<<<<< HEAD
-	output := awssm.CreateSecretOutput {
-=======
 	output := awssm.CreateSecretOutput{
->>>>>>> 3428e619
 		Name: &value,
 	}
 	return &output, nil
