--- conflicted
+++ resolved
@@ -17,6 +17,7 @@
 
 import (
 	"context"
+	"fmt"
 
 	"k8s.io/client-go/kubernetes"
 	typedcorev1 "k8s.io/client-go/kubernetes/typed/core/v1"
@@ -56,14 +57,11 @@
 	}
 
 	return p.NewConjurProvider(ctx, store, kube, namespace, clientset.CoreV1(), &ClientAPIImpl{})
-<<<<<<< HEAD
-=======
 }
 
 // Capabilities returns the provider Capabilities (Read, Write, ReadWrite).
 func (p *Provider) Capabilities() esv1beta1.SecretStoreCapabilities {
 	return esv1beta1.SecretStoreReadOnly
->>>>>>> 82d419e2
 }
 
 func newConjurProvider(_ context.Context, store esv1beta1.GenericStore, kube client.Client, namespace string, corev1 typedcorev1.CoreV1Interface, clientAPI SecretsClientFactory) (esv1beta1.SecretsClient, error) {
@@ -77,284 +75,6 @@
 	}, nil
 }
 
-<<<<<<< HEAD
-func (p *Client) GetConjurClient(ctx context.Context) (SecretsClient, error) {
-	// if the client is initialized already, return it
-	if p.client != nil {
-		return p.client, nil
-	}
-
-	prov, err := util.GetConjurProvider(p.store)
-	if err != nil {
-		return nil, err
-	}
-
-	cert, getCertErr := p.getCA(ctx, prov)
-	if getCertErr != nil {
-		return nil, getCertErr
-	}
-
-	config := conjurapi.Config{
-		ApplianceURL: prov.URL,
-		SSLCert:      cert,
-	}
-
-	if prov.Auth.Apikey != nil {
-		config.Account = prov.Auth.Apikey.Account
-		conjUser, secErr := p.secretKeyRef(ctx, prov.Auth.Apikey.UserRef)
-		if secErr != nil {
-			return nil, fmt.Errorf(errBadServiceUser, secErr)
-		}
-		conjAPIKey, secErr := p.secretKeyRef(ctx, prov.Auth.Apikey.APIKeyRef)
-		if secErr != nil {
-			return nil, fmt.Errorf(errBadServiceAPIKey, secErr)
-		}
-
-		conjur, newClientFromKeyError := p.clientAPI.NewClientFromKey(config,
-			authn.LoginPair{
-				Login:  conjUser,
-				APIKey: conjAPIKey,
-			},
-		)
-
-		if newClientFromKeyError != nil {
-			return nil, fmt.Errorf(errConjurClient, newClientFromKeyError)
-		}
-		p.client = conjur
-		return conjur, nil
-	} else if prov.Auth.Jwt != nil {
-		config.Account = prov.Auth.Jwt.Account
-
-		conjur, clientFromJwtError := p.newClientFromJwt(ctx, config, prov.Auth.Jwt)
-		if clientFromJwtError != nil {
-			return nil, fmt.Errorf(errConjurClient, clientFromJwtError)
-		}
-
-		p.client = conjur
-
-		return conjur, nil
-	} else {
-		// Should not happen because validate func should catch this
-		return nil, fmt.Errorf("no authentication method provided")
-	}
-}
-
-// GetAllSecrets returns all secrets from the provider.
-// NOT IMPLEMENTED.
-func (p *Client) GetAllSecrets(_ context.Context, _ esv1beta1.ExternalSecretFind) (map[string][]byte, error) {
-	// TO be implemented
-	return nil, fmt.Errorf("GetAllSecrets not implemented")
-}
-
-// GetSecret returns a single secret from the provider.
-func (p *Client) GetSecret(ctx context.Context, ref esv1beta1.ExternalSecretDataRemoteRef) ([]byte, error) {
-	conjurClient, getConjurClientError := p.GetConjurClient(ctx)
-	if getConjurClientError != nil {
-		return nil, getConjurClientError
-	}
-	secretValue, err := conjurClient.RetrieveSecret(ref.Key)
-	if err != nil {
-		return nil, err
-	}
-
-	return secretValue, nil
-}
-
-// PushSecret will write a single secret into the provider.
-func (p *Client) PushSecret(_ context.Context, _ *corev1.Secret, _ esv1beta1.PushSecretData) error {
-	// NOT IMPLEMENTED
-	return nil
-}
-
-func (p *Client) DeleteSecret(_ context.Context, _ esv1beta1.PushSecretRemoteRef) error {
-	// NOT IMPLEMENTED
-	return nil
-}
-
-// GetSecretMap returns multiple k/v pairs from the provider.
-func (p *Client) GetSecretMap(ctx context.Context, ref esv1beta1.ExternalSecretDataRemoteRef) (map[string][]byte, error) {
-	// Gets a secret as normal, expecting secret value to be a json object
-	data, err := p.GetSecret(ctx, ref)
-	if err != nil {
-		return nil, fmt.Errorf("error getting secret %s: %w", ref.Key, err)
-	}
-
-	// Maps the json data to a string:string map
-	kv := make(map[string]string)
-	err = json.Unmarshal(data, &kv)
-	if err != nil {
-		return nil, fmt.Errorf("unable to unmarshal secret %s: %w", ref.Key, err)
-	}
-
-	// Converts values in K:V pairs into bytes, while leaving keys as strings
-	secretData := make(map[string][]byte)
-	for k, v := range kv {
-		secretData[k] = []byte(v)
-	}
-	return secretData, nil
-}
-
-// Close closes the provider.
-func (p *Client) Close(_ context.Context) error {
-	return nil
-}
-
-// Validate validates the provider.
-func (p *Client) Validate() (esv1beta1.ValidationResult, error) {
-	return esv1beta1.ValidationResultReady, nil
-}
-
-// ValidateStore validates the store.
-func (p *Provider) ValidateStore(store esv1beta1.GenericStore) error {
-	prov, err := util.GetConjurProvider(store)
-	if err != nil {
-		return err
-	}
-
-	if prov.URL == "" {
-		return fmt.Errorf("conjur URL cannot be empty")
-	}
-	if prov.Auth.Apikey != nil {
-		if prov.Auth.Apikey.Account == "" {
-			return fmt.Errorf("missing Auth.ApiKey.Account")
-		}
-		if prov.Auth.Apikey.UserRef == nil {
-			return fmt.Errorf("missing Auth.Apikey.UserRef")
-		}
-		if prov.Auth.Apikey.APIKeyRef == nil {
-			return fmt.Errorf("missing Auth.Apikey.ApiKeyRef")
-		}
-		if err := utils.ValidateReferentSecretSelector(store, *prov.Auth.Apikey.UserRef); err != nil {
-			return fmt.Errorf("invalid Auth.Apikey.UserRef: %w", err)
-		}
-		if err := utils.ValidateReferentSecretSelector(store, *prov.Auth.Apikey.APIKeyRef); err != nil {
-			return fmt.Errorf("invalid Auth.Apikey.ApiKeyRef: %w", err)
-		}
-	}
-
-	if prov.Auth.Jwt != nil {
-		if prov.Auth.Jwt.Account == "" {
-			return fmt.Errorf("missing Auth.Jwt.Account")
-		}
-		if prov.Auth.Jwt.ServiceID == "" {
-			return fmt.Errorf("missing Auth.Jwt.ServiceID")
-		}
-		if prov.Auth.Jwt.ServiceAccountRef == nil && prov.Auth.Jwt.SecretRef == nil {
-			return fmt.Errorf("must specify Auth.Jwt.SecretRef or Auth.Jwt.ServiceAccountRef")
-		}
-		if prov.Auth.Jwt.SecretRef != nil {
-			if err := utils.ValidateReferentSecretSelector(store, *prov.Auth.Jwt.SecretRef); err != nil {
-				return fmt.Errorf("invalid Auth.Jwt.SecretRef: %w", err)
-			}
-		}
-		if prov.Auth.Jwt.ServiceAccountRef != nil {
-			if err := utils.ValidateReferentServiceAccountSelector(store, *prov.Auth.Jwt.ServiceAccountRef); err != nil {
-				return fmt.Errorf("invalid Auth.Jwt.ServiceAccountRef: %w", err)
-			}
-		}
-	}
-
-	// At least one auth must be configured
-	if prov.Auth.Apikey == nil && prov.Auth.Jwt == nil {
-		return fmt.Errorf("missing Auth.* configuration")
-	}
-
-	return nil
-}
-
-// Capabilities returns the provider Capabilities (Read, Write, ReadWrite).
-func (p *Provider) Capabilities() esv1beta1.SecretStoreCapabilities {
-	return esv1beta1.SecretStoreReadOnly
-}
-
-func (p *Client) secretKeyRef(ctx context.Context, secretRef *esmeta.SecretKeySelector) (string, error) {
-	secret := &corev1.Secret{}
-	ref := client.ObjectKey{
-		Namespace: p.namespace,
-		Name:      secretRef.Name,
-	}
-	if (p.StoreKind == esv1beta1.ClusterSecretStoreKind) &&
-		(secretRef.Namespace != nil) {
-		ref.Namespace = *secretRef.Namespace
-	}
-	err := p.kube.Get(ctx, ref, secret)
-	if err != nil {
-		return "", err
-	}
-
-	keyBytes, ok := secret.Data[secretRef.Key]
-	if !ok {
-		return "", err
-	}
-
-	value := string(keyBytes)
-	valueStr := strings.TrimSpace(value)
-	return valueStr, nil
-}
-
-// configMapKeyRef returns the value of a key in a configmap.
-func (p *Client) configMapKeyRef(ctx context.Context, cmRef *esmeta.SecretKeySelector) (string, error) {
-	configMap := &corev1.ConfigMap{}
-	ref := client.ObjectKey{
-		Namespace: p.namespace,
-		Name:      cmRef.Name,
-	}
-	if (p.StoreKind == esv1beta1.ClusterSecretStoreKind) &&
-		(cmRef.Namespace != nil) {
-		ref.Namespace = *cmRef.Namespace
-	}
-	err := p.kube.Get(ctx, ref, configMap)
-	if err != nil {
-		return "", err
-	}
-
-	keyBytes, ok := configMap.Data[cmRef.Key]
-	if !ok {
-		return "", err
-	}
-
-	valueStr := strings.TrimSpace(keyBytes)
-	return valueStr, nil
-}
-
-// getCA try retrieve the CA bundle from the provider CABundle or from the CAProvider.
-func (p *Client) getCA(ctx context.Context, provider *esv1beta1.ConjurProvider) (string, error) {
-	if provider.CAProvider != nil {
-		var ca string
-		var err error
-		switch provider.CAProvider.Type {
-		case esv1beta1.CAProviderTypeConfigMap:
-			keySelector := esmeta.SecretKeySelector{
-				Name:      provider.CAProvider.Name,
-				Namespace: provider.CAProvider.Namespace,
-				Key:       provider.CAProvider.Key,
-			}
-			ca, err = p.configMapKeyRef(ctx, &keySelector)
-			if err != nil {
-				return "", fmt.Errorf(errUnableToFetchCAProviderCM, err)
-			}
-		case esv1beta1.CAProviderTypeSecret:
-			keySelector := esmeta.SecretKeySelector{
-				Name:      provider.CAProvider.Name,
-				Namespace: provider.CAProvider.Namespace,
-				Key:       provider.CAProvider.Key,
-			}
-			ca, err = p.secretKeyRef(ctx, &keySelector)
-			if err != nil {
-				return "", fmt.Errorf(errUnableToFetchCAProviderSecret, err)
-			}
-		}
-		return ca, nil
-	}
-	certBytes, decodeErr := utils.Decode(esv1beta1.ExternalSecretDecodeBase64, []byte(provider.CABundle))
-	if decodeErr != nil {
-		return "", fmt.Errorf(errBadCertBundle, decodeErr)
-	}
-	return string(certBytes), nil
-}
-
-=======
->>>>>>> 82d419e2
 func init() {
 	esv1beta1.Register(&Provider{
 		NewConjurProvider: newConjurProvider,
