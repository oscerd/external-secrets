/*
Licensed under the Apache License, Version 2.0 (the "License");
you may not use this file except in compliance with the License.
You may obtain a copy of the License at

	http://www.apache.org/licenses/LICENSE-2.0

Unless required by applicable law or agreed to in writing, software
distributed under the License is distributed on an "AS IS" BASIS,
WITHOUT WARRANTIES OR CONDITIONS OF ANY KIND, either express or implied.
See the License for the specific language governing permissions and
limitations under the License.
*/

package gitlab

import (
	"context"
	"encoding/json"
	"fmt"
	"net/http"
	"sort"
	"strconv"
	"strings"

	"github.com/tidwall/gjson"
	"github.com/xanzy/go-gitlab"
	corev1 "k8s.io/api/core/v1"
	ctrl "sigs.k8s.io/controller-runtime"

	esv1beta1 "github.com/external-secrets/external-secrets/apis/externalsecrets/v1beta1"
	"github.com/external-secrets/external-secrets/pkg/constants"
	"github.com/external-secrets/external-secrets/pkg/find"
	"github.com/external-secrets/external-secrets/pkg/metrics"
	"github.com/external-secrets/external-secrets/pkg/utils"
	"github.com/external-secrets/external-secrets/pkg/utils/resolvers"
)

const (
	errGitlabCredSecretName                   = "credentials are empty"
	errInvalidClusterStoreMissingSAKNamespace = "invalid clusterStore missing SAK namespace"
	errFetchSAKSecret                         = "couldn't find secret on cluster: %w"
	errList                                   = "could not verify whether the gitlabClient is valid: %w"
	errProjectAuth                            = "gitlabClient is not allowed to get secrets for project id [%s]"
	errGroupAuth                              = "gitlabClient is not allowed to get secrets for group id [%s]"
	errUninitializedGitlabProvider            = "provider gitlab is not initialized"
	errNameNotDefined                         = "'find.name' is mandatory"
	errEnvironmentIsConstricted               = "'find.tags' is constrained by 'environment_scope' of the store"
	errTagsOnlyEnvironmentSupported           = "'find.tags' only supports 'environment_scope'"
	errPathNotImplemented                     = "'find.path' is not implemented in the GitLab provider"
	errJSONSecretUnmarshal                    = "unable to unmarshal secret: %w"
	errNotImplemented                         = "not implemented"
)

// https://github.com/external-secrets/external-secrets/issues/644
var _ esv1beta1.SecretsClient = &gitlabBase{}
var _ esv1beta1.Provider = &Provider{}

type ProjectsClient interface {
	ListProjectsGroups(pid any, opt *gitlab.ListProjectGroupOptions, options ...gitlab.RequestOptionFunc) ([]*gitlab.ProjectGroup, *gitlab.Response, error)
}

type ProjectVariablesClient interface {
	GetVariable(pid any, key string, opt *gitlab.GetProjectVariableOptions, options ...gitlab.RequestOptionFunc) (*gitlab.ProjectVariable, *gitlab.Response, error)
	ListVariables(pid any, opt *gitlab.ListProjectVariablesOptions, options ...gitlab.RequestOptionFunc) ([]*gitlab.ProjectVariable, *gitlab.Response, error)
}

type GroupVariablesClient interface {
	GetVariable(gid any, key string, options ...gitlab.RequestOptionFunc) (*gitlab.GroupVariable, *gitlab.Response, error)
	ListVariables(gid any, opt *gitlab.ListGroupVariablesOptions, options ...gitlab.RequestOptionFunc) ([]*gitlab.GroupVariable, *gitlab.Response, error)
}

type ProjectGroupPathSorter []*gitlab.ProjectGroup

func (a ProjectGroupPathSorter) Len() int           { return len(a) }
func (a ProjectGroupPathSorter) Swap(i, j int)      { a[i], a[j] = a[j], a[i] }
func (a ProjectGroupPathSorter) Less(i, j int) bool { return len(a[i].FullPath) < len(a[j].FullPath) }

var log = ctrl.Log.WithName("provider").WithName("gitlab")

// Set gitlabBase credentials to Access Token.
<<<<<<< HEAD
func (g *gitlabBase) getAuth(ctx context.Context) ([]byte, error) {
	credentialsSecret := &corev1.Secret{}
	credentialsSecretName := g.store.Auth.SecretRef.AccessToken.Name
	if credentialsSecretName == "" {
		return nil, fmt.Errorf(errGitlabCredSecretName)
	}

	objectKey := types.NamespacedName{
		Name:      credentialsSecretName,
		Namespace: g.namespace,
	}
	// If namespace is set, it means we must use it (non-referrent call either from local SecretStore or defined ClusterSecretStore)
	if g.store.Auth.SecretRef.AccessToken.Namespace != nil {
		objectKey.Namespace = *g.store.Auth.SecretRef.AccessToken.Namespace
	}

	err := g.kube.Get(ctx, objectKey, credentialsSecret)
	if err != nil {
		return nil, fmt.Errorf(errFetchSAKSecret, err)
	}

	credentials := credentialsSecret.Data[g.store.Auth.SecretRef.AccessToken.Key]
	if len(credentials) == 0 {
		return nil, fmt.Errorf(errMissingSAK)
	}
	return credentials, nil
=======
func (g *gitlabBase) getAuth(ctx context.Context) (string, error) {
	return resolvers.SecretKeyRef(
		ctx,
		g.kube,
		g.storeKind,
		g.namespace,
		&g.store.Auth.SecretRef.AccessToken)
>>>>>>> 82d419e2
}

func (g *gitlabBase) DeleteSecret(_ context.Context, _ esv1beta1.PushSecretRemoteRef) error {
	return fmt.Errorf(errNotImplemented)
}

func (g *gitlabBase) SecretExists(_ context.Context, _ esv1beta1.PushSecretRemoteRef) (bool, error) {
	return false, fmt.Errorf(errNotImplemented)
}

func (g *gitlabBase) PushSecret(_ context.Context, _ *corev1.Secret, _ esv1beta1.PushSecretData) error {
	return fmt.Errorf(errNotImplemented)
}

// GetAllSecrets syncs all gitlab project and group variables into a single Kubernetes Secret.
func (g *gitlabBase) GetAllSecrets(_ context.Context, ref esv1beta1.ExternalSecretFind) (map[string][]byte, error) {
	if utils.IsNil(g.projectVariablesClient) {
		return nil, fmt.Errorf(errUninitializedGitlabProvider)
	}
	var effectiveEnvironment = g.store.Environment
	if ref.Tags != nil {
		environment, err := ExtractTag(ref.Tags)
		if err != nil {
			return nil, err
		}
		if !isEmptyOrWildcard(effectiveEnvironment) && !isEmptyOrWildcard(environment) {
			return nil, fmt.Errorf(errEnvironmentIsConstricted)
		}
		effectiveEnvironment = environment
	}
	if ref.Path != nil {
		return nil, fmt.Errorf(errPathNotImplemented)
	}
	if ref.Name == nil {
		return nil, fmt.Errorf(errNameNotDefined)
	}

	var matcher *find.Matcher
	if ref.Name != nil {
		m, err := find.New(*ref.Name)
		if err != nil {
			return nil, err
		}
		matcher = m
	}

	err := g.ResolveGroupIds()
	if err != nil {
		return nil, err
	}

	var gopts = &gitlab.ListGroupVariablesOptions{PerPage: 100}
	secretData := make(map[string][]byte)
	for _, groupID := range g.store.GroupIDs {
		for groupPage := 1; ; groupPage++ {
			gopts.Page = groupPage
			groupVars, response, err := g.groupVariablesClient.ListVariables(groupID, gopts)
			metrics.ObserveAPICall(constants.ProviderGitLab, constants.CallGitLabGroupListVariables, err)
			if err != nil {
				return nil, err
			}
			for _, data := range groupVars {
				matching, key, isWildcard := matchesFilter(effectiveEnvironment, data.EnvironmentScope, data.Key, matcher)
				if !matching && !isWildcard {
					continue
				}
				secretData[key] = []byte(data.Value)
			}
			if response.CurrentPage >= response.TotalPages {
				break
			}
		}
	}

	var popts = &gitlab.ListProjectVariablesOptions{PerPage: 100}
	for projectPage := 1; ; projectPage++ {
		popts.Page = projectPage
		projectData, response, err := g.projectVariablesClient.ListVariables(g.store.ProjectID, popts)
		metrics.ObserveAPICall(constants.ProviderGitLab, constants.CallGitLabProjectListVariables, err)
		if err != nil {
			return nil, err
		}

		for _, data := range projectData {
			matching, key, isWildcard := matchesFilter(effectiveEnvironment, data.EnvironmentScope, data.Key, matcher)

			if !matching {
				continue
			}
			_, exists := secretData[key]
			if exists && isWildcard {
				continue
			}
			secretData[key] = []byte(data.Value)
		}
		if response.CurrentPage >= response.TotalPages {
			break
		}
	}

	return secretData, nil
}

func ExtractTag(tags map[string]string) (string, error) {
	var environmentScope string
	for tag, value := range tags {
		if tag != "environment_scope" {
			return "", fmt.Errorf(errTagsOnlyEnvironmentSupported)
		}
		environmentScope = value
	}
	return environmentScope, nil
}

func (g *gitlabBase) GetSecret(_ context.Context, ref esv1beta1.ExternalSecretDataRemoteRef) ([]byte, error) {
	if utils.IsNil(g.projectVariablesClient) || utils.IsNil(g.groupVariablesClient) {
		return nil, fmt.Errorf(errUninitializedGitlabProvider)
	}

	// Need to replace hyphens with underscores to work with GitLab API
	ref.Key = strings.ReplaceAll(ref.Key, "-", "_")
	// Retrieves a gitlab variable in the form
	// {
	// 	"key": "TEST_VARIABLE_1",
	// 	"variable_type": "env_var",
	// 	"value": "TEST_1",
	// 	"protected": false,
	// 	"masked": true,
	// 	"environment_scope": "*"
	// }
	var vopts *gitlab.GetProjectVariableOptions
	if g.store.Environment != "" {
		vopts = &gitlab.GetProjectVariableOptions{Filter: &gitlab.VariableFilter{EnvironmentScope: g.store.Environment}}
	}

	data, resp, err := g.projectVariablesClient.GetVariable(g.store.ProjectID, ref.Key, vopts)
	metrics.ObserveAPICall(constants.ProviderGitLab, constants.CallGitLabProjectVariableGet, err)
	if !isEmptyOrWildcard(g.store.Environment) && resp.StatusCode == http.StatusNotFound {
		vopts.Filter.EnvironmentScope = "*"
		data, resp, err = g.projectVariablesClient.GetVariable(g.store.ProjectID, ref.Key, vopts)
		metrics.ObserveAPICall(constants.ProviderGitLab, constants.CallGitLabProjectVariableGet, err)
	}

	if resp.StatusCode >= 400 && resp.StatusCode != http.StatusNotFound && err != nil {
		return nil, err
	}

	err = g.ResolveGroupIds()
	if err != nil {
		return nil, err
	}

	var result []byte
	if resp.StatusCode < 300 {
		result, err = extractVariable(ref, data.Value)
	}

	for i := len(g.store.GroupIDs) - 1; i >= 0; i-- {
		groupID := g.store.GroupIDs[i]
		if result != nil {
			return result, nil
		}

		groupVar, resp, err := g.groupVariablesClient.GetVariable(groupID, ref.Key, nil)
		metrics.ObserveAPICall(constants.ProviderGitLab, constants.CallGitLabGroupGetVariable, err)
		if resp.StatusCode >= 400 && resp.StatusCode != http.StatusNotFound && err != nil {
			return nil, err
		}
		if resp.StatusCode < 300 {
			result, _ = extractVariable(ref, groupVar.Value)
		}
	}

	if result != nil {
		return result, nil
	}
	return nil, err
}

func extractVariable(ref esv1beta1.ExternalSecretDataRemoteRef, value string) ([]byte, error) {
	if ref.Property == "" {
		if value != "" {
			return []byte(value), nil
		}
		return nil, fmt.Errorf("invalid secret received. no secret string for key: %s", ref.Key)
	}

	var payload string
	if value != "" {
		payload = value
	}

	val := gjson.Get(payload, ref.Property)
	if !val.Exists() {
		return nil, fmt.Errorf("key %s does not exist in secret %s", ref.Property, ref.Key)
	}
	return []byte(val.String()), nil
}

func (g *gitlabBase) GetSecretMap(ctx context.Context, ref esv1beta1.ExternalSecretDataRemoteRef) (map[string][]byte, error) {
	// Gets a secret as normal, expecting secret value to be a json object
	data, err := g.GetSecret(ctx, ref)
	if err != nil {
		return nil, fmt.Errorf("error getting secret %s: %w", ref.Key, err)
	}

	// Maps the json data to a string:string map
	kv := make(map[string]string)
	err = json.Unmarshal(data, &kv)
	if err != nil {
		return nil, fmt.Errorf(errJSONSecretUnmarshal, err)
	}

	// Converts values in K:V pairs into bytes, while leaving keys as strings
	secretData := make(map[string][]byte)
	for k, v := range kv {
		secretData[k] = []byte(v)
	}
	return secretData, nil
}

func isEmptyOrWildcard(environment string) bool {
	return environment == "" || environment == "*"
}

func matchesFilter(environment, varEnvironment, key string, matcher *find.Matcher) (bool, string, bool) {
	isWildcard := isEmptyOrWildcard(varEnvironment)
	if !isWildcard && !isEmptyOrWildcard(environment) {
		// as of now gitlab does not support filtering of EnvironmentScope through the api call
		if varEnvironment != environment {
			return false, "", isWildcard
		}
	}

	if key == "" || (matcher != nil && !matcher.MatchName(key)) {
		return false, "", isWildcard
	}

	return true, key, isWildcard
}

func (g *gitlabBase) Close(_ context.Context) error {
	return nil
}

func (g *gitlabBase) ResolveGroupIds() error {
	if g.store.InheritFromGroups {
		projectGroups, resp, err := g.projectsClient.ListProjectsGroups(g.store.ProjectID, nil)
		metrics.ObserveAPICall(constants.ProviderGitLab, constants.CallGitLabListProjectsGroups, err)
		if resp.StatusCode >= 400 && err != nil {
			return err
		}
		sort.Sort(ProjectGroupPathSorter(projectGroups))
		discoveredIds := make([]string, len(projectGroups))
		for i, group := range projectGroups {
			discoveredIds[i] = strconv.Itoa(group.ID)
		}
		g.store.GroupIDs = discoveredIds
	}
	return nil
}

// Validate will use the gitlab projectVariablesClient/groupVariablesClient to validate the gitlab provider using the ListVariable call to ensure get permissions without needing a specific key.
func (g *gitlabBase) Validate() (esv1beta1.ValidationResult, error) {
	if g.store.ProjectID != "" {
		_, resp, err := g.projectVariablesClient.ListVariables(g.store.ProjectID, nil)
		metrics.ObserveAPICall(constants.ProviderGitLab, constants.CallGitLabProjectListVariables, err)
		if err != nil {
			return esv1beta1.ValidationResultError, fmt.Errorf(errList, err)
		} else if resp == nil || resp.StatusCode != http.StatusOK {
			return esv1beta1.ValidationResultError, fmt.Errorf(errProjectAuth, g.store.ProjectID)
		}

		err = g.ResolveGroupIds()
		if err != nil {
			return esv1beta1.ValidationResultError, fmt.Errorf(errList, err)
		}
		log.V(1).Info("discovered project groups", "name", g.store.GroupIDs)
	}

	if len(g.store.GroupIDs) > 0 {
		for _, groupID := range g.store.GroupIDs {
			_, resp, err := g.groupVariablesClient.ListVariables(groupID, nil)
			metrics.ObserveAPICall(constants.ProviderGitLab, constants.CallGitLabGroupListVariables, err)
			if err != nil {
				return esv1beta1.ValidationResultError, fmt.Errorf(errList, err)
			} else if resp == nil || resp.StatusCode != http.StatusOK {
				return esv1beta1.ValidationResultError, fmt.Errorf(errGroupAuth, groupID)
			}
		}
	}

	return esv1beta1.ValidationResultReady, nil
}<|MERGE_RESOLUTION|>--- conflicted
+++ resolved
@@ -79,34 +79,6 @@
 var log = ctrl.Log.WithName("provider").WithName("gitlab")
 
 // Set gitlabBase credentials to Access Token.
-<<<<<<< HEAD
-func (g *gitlabBase) getAuth(ctx context.Context) ([]byte, error) {
-	credentialsSecret := &corev1.Secret{}
-	credentialsSecretName := g.store.Auth.SecretRef.AccessToken.Name
-	if credentialsSecretName == "" {
-		return nil, fmt.Errorf(errGitlabCredSecretName)
-	}
-
-	objectKey := types.NamespacedName{
-		Name:      credentialsSecretName,
-		Namespace: g.namespace,
-	}
-	// If namespace is set, it means we must use it (non-referrent call either from local SecretStore or defined ClusterSecretStore)
-	if g.store.Auth.SecretRef.AccessToken.Namespace != nil {
-		objectKey.Namespace = *g.store.Auth.SecretRef.AccessToken.Namespace
-	}
-
-	err := g.kube.Get(ctx, objectKey, credentialsSecret)
-	if err != nil {
-		return nil, fmt.Errorf(errFetchSAKSecret, err)
-	}
-
-	credentials := credentialsSecret.Data[g.store.Auth.SecretRef.AccessToken.Key]
-	if len(credentials) == 0 {
-		return nil, fmt.Errorf(errMissingSAK)
-	}
-	return credentials, nil
-=======
 func (g *gitlabBase) getAuth(ctx context.Context) (string, error) {
 	return resolvers.SecretKeyRef(
 		ctx,
@@ -114,7 +86,6 @@
 		g.storeKind,
 		g.namespace,
 		&g.store.Auth.SecretRef.AccessToken)
->>>>>>> 82d419e2
 }
 
 func (g *gitlabBase) DeleteSecret(_ context.Context, _ esv1beta1.PushSecretRemoteRef) error {
