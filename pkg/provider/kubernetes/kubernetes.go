--- conflicted
+++ resolved
@@ -152,23 +152,13 @@
 	return nil
 }
 
-<<<<<<< HEAD
 // Not Implemented SetSecret.
 func (k *ProviderKubernetes) SetSecret(ctx context.Context, value []byte, remoteRef esv1beta1.PushRemoteRef) error {
 	return fmt.Errorf("not implemented")
 }
 
-func (k *ProviderKubernetes) GetSecret(ctx context.Context, ref esv1beta1.ExternalSecretDataRemoteRef) ([]byte, error) {
-	if ref.Property == "" {
-		return nil, fmt.Errorf(errPropertyNotFound)
-	}
-
-	payload, err := k.GetSecretMap(ctx, ref)
-
-=======
 func (p *ProviderKubernetes) GetSecret(ctx context.Context, ref esv1beta1.ExternalSecretDataRemoteRef) ([]byte, error) {
 	secretMap, err := p.GetSecretMap(ctx, ref)
->>>>>>> 3d356919
 	if err != nil {
 		return nil, err
 	}
