/*
Licensed under the Apache License, Version 2.0 (the "License");
you may not use this file except in compliance with the License.
You may obtain a copy of the License at

    http://www.apache.org/licenses/LICENSE-2.0

Unless required by applicable law or agreed to in writing, software
distributed under the License is distributed on an "AS IS" BASIS,
WITHOUT WARRANTIES OR CONDITIONS OF ANY KIND, either express or implied.
See the License for the specific language governing permissions and
limitations under the License.
*/

package webhook

import (
	"context"
	"encoding/json"
	"fmt"
	"strconv"
	"time"

	"github.com/PaesslerAG/jsonpath"
	corev1 "k8s.io/api/core/v1"
	"sigs.k8s.io/controller-runtime/pkg/client"
	"sigs.k8s.io/controller-runtime/pkg/webhook/admission"

	esv1beta1 "github.com/external-secrets/external-secrets/apis/externalsecrets/v1beta1"
	"github.com/external-secrets/external-secrets/pkg/common/webhook"
	"github.com/external-secrets/external-secrets/pkg/utils"
)

const (
	errNotImplemented = "not implemented"
)

// https://github.com/external-secrets/external-secrets/issues/644
var _ esv1beta1.SecretsClient = &WebHook{}
var _ esv1beta1.Provider = &Provider{}

// Provider satisfies the provider interface.
type Provider struct{}

type WebHook struct {
	wh        webhook.Webhook
	store     esv1beta1.GenericStore
	storeKind string
	url       string
}

func init() {
	esv1beta1.Register(&Provider{}, &esv1beta1.SecretStoreProvider{
		Webhook: &esv1beta1.WebhookProvider{},
	})
}

// Capabilities return the provider supported capabilities (ReadOnly, WriteOnly, ReadWrite).
func (p *Provider) Capabilities() esv1beta1.SecretStoreCapabilities {
	return esv1beta1.SecretStoreReadOnly
}

<<<<<<< HEAD
func (p *Provider) ApplyReferent(spec client.Object, _ esmeta.ReferentCallOrigin, _ string) (client.Object, error) {
	return spec, nil
}

func (p *Provider) Convert(_ esv1beta1.GenericStore) (client.Object, error) {
	return nil, nil
}

func (p *Provider) NewClientFromObj(_ context.Context, _ client.Object, _ client.Client, _ string) (esv1beta1.SecretsClient, error) {
	return nil, fmt.Errorf("not implemented")
}

func (p *Provider) NewClient(_ context.Context, store esv1beta1.GenericStore, kube client.Client, namespace string) (esv1beta1.SecretsClient, error) {
=======
func (p *Provider) NewClient(ctx context.Context, store esv1beta1.GenericStore, kube client.Client, namespace string) (esv1beta1.SecretsClient, error) {
	wh := webhook.Webhook{
		Kube:      kube,
		Namespace: namespace,
	}
>>>>>>> 82d419e2
	whClient := &WebHook{
		store:     store,
		wh:        wh,
		storeKind: store.GetObjectKind().GroupVersionKind().Kind,
	}
	whClient.wh.EnforceLabels = true
	if whClient.storeKind == esv1beta1.ClusterSecretStoreKind {
		whClient.wh.ClusterScoped = true
	}
	provider, err := getProvider(store)
	if err != nil {
		return nil, err
	}
	whClient.url = provider.URL

	whClient.wh.HTTP, err = whClient.wh.GetHTTPClient(ctx, provider)
	if err != nil {
		return nil, err
	}
	return whClient, nil
}

func (p *Provider) ValidateStore(_ esv1beta1.GenericStore) (admission.Warnings, error) {
	return nil, nil
}

func getProvider(store esv1beta1.GenericStore) (*webhook.Spec, error) {
	spc := store.GetSpec()
	if spc == nil || spc.Provider == nil || spc.Provider.Webhook == nil {
		return nil, fmt.Errorf("missing store provider webhook")
	}
	out := webhook.Spec{}
	d, err := json.Marshal(spc.Provider.Webhook)
	if err != nil {
		return nil, err
	}
	err = json.Unmarshal(d, &out)
	return &out, err
}

func (w *WebHook) DeleteSecret(_ context.Context, _ esv1beta1.PushSecretRemoteRef) error {
	return fmt.Errorf(errNotImplemented)
}

func (w *WebHook) SecretExists(_ context.Context, _ esv1beta1.PushSecretRemoteRef) (bool, error) {
	return false, fmt.Errorf(errNotImplemented)
}

// PushSecret not implement.
func (w *WebHook) PushSecret(_ context.Context, _ *corev1.Secret, _ esv1beta1.PushSecretData) error {
	return fmt.Errorf(errNotImplemented)
}

// GetAllSecrets Empty .
func (w *WebHook) GetAllSecrets(_ context.Context, _ esv1beta1.ExternalSecretFind) (map[string][]byte, error) {
	// TO be implemented
	return nil, fmt.Errorf(errNotImplemented)
}

func (w *WebHook) GetSecret(ctx context.Context, ref esv1beta1.ExternalSecretDataRemoteRef) ([]byte, error) {
	provider, err := getProvider(w.store)
	if err != nil {
		return nil, fmt.Errorf("failed to get store: %w", err)
	}
	result, err := w.wh.GetWebhookData(ctx, provider, &ref)
	if err != nil {
		return nil, err
	}
	// Only parse as json if we have a jsonpath set
	data, err := w.wh.GetTemplateData(ctx, &ref, provider.Secrets, false)
	if err != nil {
		return nil, err
	}
	resultJSONPath, err := webhook.ExecuteTemplateString(provider.Result.JSONPath, data)
	if err != nil {
		return nil, err
	}
	if resultJSONPath != "" {
		jsondata := any(nil)
		if err := json.Unmarshal(result, &jsondata); err != nil {
			return nil, fmt.Errorf("failed to parse response json: %w", err)
		}
		jsondata, err = jsonpath.Get(resultJSONPath, jsondata)
		if err != nil {
			return nil, fmt.Errorf("failed to get response path %s: %w", resultJSONPath, err)
		}
		return extractSecretData(jsondata)
	}

	return result, nil
}

// tries to extract data from an any
// it is supposed to return a single value.
func extractSecretData(jsondata any) ([]byte, error) {
	switch val := jsondata.(type) {
	case bool:
		return []byte(strconv.FormatBool(val)), nil
	case nil:
		return []byte{}, nil
	case int:
		return []byte(strconv.Itoa(val)), nil
	case float64:
		return []byte(strconv.FormatFloat(val, 'f', 0, 64)), nil
	case []byte:
		return val, nil
	case string:
		return []byte(val), nil

	// due to backwards compatibility we must keep this!
	// in case we see a []something we pick the first element and return it
	case []any:
		if len(val) == 0 {
			return nil, fmt.Errorf("filter worked but didn't get any result")
		}
		return extractSecretData(val[0])

	// in case we encounter a map we serialize it instead of erroring out
	// The user should use that data from within a template and figure
	// out how to deal with it.
	case map[string]any:
		return json.Marshal(val)
	default:
		return nil, fmt.Errorf("failed to get response (wrong type: %T)", jsondata)
	}
}

func (w *WebHook) GetSecretMap(ctx context.Context, ref esv1beta1.ExternalSecretDataRemoteRef) (map[string][]byte, error) {
	provider, err := getProvider(w.store)
	if err != nil {
		return nil, fmt.Errorf("failed to get store: %w", err)
	}
	return w.wh.GetSecretMap(ctx, provider, &ref)
}

func (w *WebHook) Close(_ context.Context) error {
	return nil
}

func (w *WebHook) Validate() (esv1beta1.ValidationResult, error) {
	timeout := 15 * time.Second
	url := w.url

	if err := utils.NetworkValidate(url, timeout); err != nil {
		return esv1beta1.ValidationResultError, err
	}
	return esv1beta1.ValidationResultReady, nil
}<|MERGE_RESOLUTION|>--- conflicted
+++ resolved
@@ -22,6 +22,7 @@
 	"time"
 
 	"github.com/PaesslerAG/jsonpath"
+	esmeta "github.com/external-secrets/external-secrets/apis/meta/v1"
 	corev1 "k8s.io/api/core/v1"
 	"sigs.k8s.io/controller-runtime/pkg/client"
 	"sigs.k8s.io/controller-runtime/pkg/webhook/admission"
@@ -60,7 +61,6 @@
 	return esv1beta1.SecretStoreReadOnly
 }
 
-<<<<<<< HEAD
 func (p *Provider) ApplyReferent(spec client.Object, _ esmeta.ReferentCallOrigin, _ string) (client.Object, error) {
 	return spec, nil
 }
@@ -73,14 +73,11 @@
 	return nil, fmt.Errorf("not implemented")
 }
 
-func (p *Provider) NewClient(_ context.Context, store esv1beta1.GenericStore, kube client.Client, namespace string) (esv1beta1.SecretsClient, error) {
-=======
 func (p *Provider) NewClient(ctx context.Context, store esv1beta1.GenericStore, kube client.Client, namespace string) (esv1beta1.SecretsClient, error) {
 	wh := webhook.Webhook{
 		Kube:      kube,
 		Namespace: namespace,
 	}
->>>>>>> 82d419e2
 	whClient := &WebHook{
 		store:     store,
 		wh:        wh,
